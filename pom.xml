<?xml version="1.0" encoding="UTF-8"?>
<project xmlns="http://maven.apache.org/POM/4.0.0"
         xmlns:xsi="http://www.w3.org/2001/XMLSchema-instance"
         xsi:schemaLocation="http://maven.apache.org/POM/4.0.0
                             http://maven.apache.org/xsd/maven-4.0.0.xsd">

  <modelVersion>4.0.0</modelVersion>

  <groupId>com.drunkendev</groupId>
  <artifactId>spring-app-base</artifactId>
<<<<<<< HEAD
  <version>1.5.0-SNAPSHOT</version>
=======
  <version>1.5.0</version>
>>>>>>> 0320d6a8
  <packaging>jar</packaging>

  <name>Spring App Base</name>
  <description>
    Base set of tools and helpers originally designed for use within Spring MVC
    applications though not restricted to this use-case.
  </description>
  <url>https://github.com/brettryan/spring-app-base</url>

  <organization>
    <name>Drunken Dev</name>
    <url>http://drunkendev.com</url>
  </organization>

  <properties>
    <!--<version.commons-collections>4.1</version.commons-collections>-->
    <version.commons-lang>3.5</version.commons-lang>
    <version.h2>1.4.192</version.h2>
    <version.httpclient>4.5.3</version.httpclient>
    <version.jackson>2.8.6</version.jackson>
    <version.javamail>1.5.6</version.javamail>
    <version.junit>4.12</version.junit>
    <version.slf4j>1.7.22</version.slf4j>
    <version.spring>4.3.8.RELEASE</version.spring>
    <version.spring-security>4.2.2.RELEASE</version.spring-security>
    <version.tiles>3.0.7</version.tiles>
    <version.uadetector>2014.10</version.uadetector>

    <project.build.sourceEncoding>UTF-8</project.build.sourceEncoding>
    <maven.compiler.source>1.8</maven.compiler.source>
    <maven.compiler.target>1.8</maven.compiler.target>
  </properties>

  <dependencies>

    <!--
    <dependency>
      <groupId>org.apache.commons</groupId>
      <artifactId>commons-collections4</artifactId>
      <version>${version.commons-collections}</version>
    </dependency>
    -->
    <dependency>
      <groupId>org.apache.commons</groupId>
      <artifactId>commons-lang3</artifactId>
      <version>${version.commons-lang}</version>
    </dependency>

    <!-- Spring -->
    <dependency>
      <groupId>org.springframework</groupId>
      <artifactId>spring-context</artifactId>
      <scope>provided</scope>
      <exclusions>
        <exclusion>
          <groupId>commons-logging</groupId>
          <artifactId>commons-logging</artifactId>
        </exclusion>
      </exclusions>
    </dependency>
    <dependency>
      <groupId>org.springframework</groupId>
      <artifactId>spring-context-support</artifactId>
      <scope>provided</scope>
    </dependency>
    <dependency>
      <groupId>org.springframework</groupId>
      <artifactId>spring-jdbc</artifactId>
      <scope>provided</scope>
    </dependency>
    <dependency>
      <groupId>org.springframework</groupId>
      <artifactId>spring-web</artifactId>
      <scope>provided</scope>
    </dependency>
    <dependency>
      <groupId>org.springframework</groupId>
      <artifactId>spring-webmvc</artifactId>
      <scope>provided</scope>
    </dependency>

    <!-- Spring Security -->
    <dependency>
      <groupId>org.springframework.security</groupId>
      <artifactId>spring-security-config</artifactId>
      <version>${version.spring-security}</version>
      <scope>provided</scope>
    </dependency>
    <dependency>
      <groupId>org.springframework.security</groupId>
      <artifactId>spring-security-web</artifactId>
      <version>${version.spring-security}</version>
      <scope>provided</scope>
    </dependency>
    <dependency>
      <groupId>org.springframework.security</groupId>
      <artifactId>spring-security-taglibs</artifactId>
      <version>${version.spring-security}</version>
      <scope>provided</scope>
    </dependency>

    <dependency>
      <groupId>com.fasterxml.jackson.core</groupId>
      <artifactId>jackson-annotations</artifactId>
      <version>${version.jackson}</version>
      <scope>provided</scope>
    </dependency>
    <dependency>
      <groupId>com.fasterxml.jackson.core</groupId>
      <artifactId>jackson-core</artifactId>
      <version>${version.jackson}</version>
      <scope>provided</scope>
    </dependency>
    <dependency>
      <groupId>com.fasterxml.jackson.core</groupId>
      <artifactId>jackson-databind</artifactId>
      <version>${version.jackson}</version>
      <scope>provided</scope>
    </dependency>
    <dependency>
      <groupId>com.fasterxml.jackson.datatype</groupId>
      <artifactId>jackson-datatype-jsr310</artifactId>
      <version>${version.jackson}</version>
      <scope>provided</scope>
    </dependency>

    <dependency>
      <groupId>org.apache.tiles</groupId>
      <artifactId>tiles-extras</artifactId>
      <version>${version.tiles}</version>
      <scope>provided</scope>
    </dependency>

    <dependency>
      <groupId>javax.mail</groupId>
      <artifactId>javax.mail-api</artifactId>
      <version>${version.javamail}</version>
      <scope>provided</scope>
    </dependency>

    <dependency>
      <groupId>org.apache.httpcomponents</groupId>
      <artifactId>httpclient</artifactId>
      <version>${version.httpclient}</version>
      <scope>provided</scope>
    </dependency>

    <!-- Logging -->
    <dependency>
      <groupId>org.slf4j</groupId>
      <artifactId>slf4j-api</artifactId>
      <version>${version.slf4j}</version>
    </dependency>

    <dependency>
      <groupId>net.sf.uadetector</groupId>
      <artifactId>uadetector-resources</artifactId>
      <version>${version.uadetector}</version>
      <scope>provided</scope>
    </dependency>

    <dependency>
      <groupId>javax.servlet</groupId>
      <artifactId>javax.servlet-api</artifactId>
      <version>3.1.0</version>
      <scope>provided</scope>
    </dependency>
    <dependency>
      <groupId>javax.servlet.jsp</groupId>
      <artifactId>javax.servlet.jsp-api</artifactId>
      <version>2.3.1</version>
      <scope>provided</scope>
    </dependency>
    <dependency>
      <groupId>junit</groupId>
      <artifactId>junit</artifactId>
      <version>${version.junit}</version>
      <scope>test</scope>
    </dependency>
    <!--
    <dependency>
      <groupId>org.hamcrest</groupId>
      <artifactId>hamcrest-core</artifactId>
      <version>1.3</version>
      <scope>test</scope>
    </dependency>
    -->
  </dependencies>

  <dependencyManagement>
    <dependencies>
      <dependency>
        <groupId>org.springframework</groupId>
        <artifactId>spring-framework-bom</artifactId>
        <version>${version.spring}</version>
        <type>pom</type>
        <scope>import</scope>
      </dependency>
    </dependencies>
  </dependencyManagement>

  <build>
    <plugins>
      <plugin>
        <groupId>org.codehaus.mojo</groupId>
        <artifactId>jaxb2-maven-plugin</artifactId>
        <version>2.2</version>
        <executions>
          <execution>
            <id>xjc</id>
            <goals>
              <goal>xjc</goal>
            </goals>
          </execution>
        </executions>
        <configuration>
          <!--<generateEpisode>false</generateEpisode>-->
          <extension/>
        </configuration>
      </plugin>

      <plugin>
        <groupId>org.sonatype.plugins</groupId>
        <artifactId>nexus-staging-maven-plugin</artifactId>
        <version>1.6.7</version>
        <extensions>true</extensions>
        <configuration>
          <serverId>ossrh</serverId>
          <nexusUrl>https://oss.sonatype.org/</nexusUrl>
          <autoReleaseAfterClose>true</autoReleaseAfterClose>
        </configuration>
      </plugin>
      <!--
      <plugin>
        <groupId>org.apache.maven.plugins</groupId>
        <artifactId>maven-source-plugin</artifactId>
        <version>3.0.1</version>
        <executions>
          <execution>
            <id>attach-sources</id>
            <goals>
              <goal>jar-no-fork</goal>
            </goals>
          </execution>
        </executions>
      </plugin>

      <plugin>
        <groupId>org.apache.maven.plugins</groupId>
        <artifactId>maven-javadoc-plugin</artifactId>
        <version>2.10.4</version>
        <executions>
          <execution>
            <id>attach-javadocs</id>
            <goals>
              <goal>jar</goal>
            </goals>
          </execution>
        </executions>
        <configuration>
          <sourceFileExcludes>
            <exclude>com/drunkendev/menu/MenuItemType.java</exclude>
            <exclude>com/drunkendev/menu/ObjectFactory.java</exclude>
          </sourceFileExcludes>
        </configuration>
      </plugin>

      <plugin>
        <groupId>org.apache.maven.plugins</groupId>
        <artifactId>maven-gpg-plugin</artifactId>
        <version>1.6</version>
        <executions>
          <execution>
            <id>sign-artifacts</id>
            <phase>verify</phase>
            <goals>
              <goal>sign</goal>
            </goals>
          </execution>
        </executions>
      </plugin>
      -->

    </plugins>
  </build>

  <profiles>
    <profile>
      <id>release-sign-artifacts</id>
      <activation>
        <property>
          <name>release</name>
          <value>1</value>
        </property>
      </activation>
      <build>

        <plugins>

          <plugin>
            <groupId>org.apache.maven.plugins</groupId>
            <artifactId>maven-source-plugin</artifactId>
            <version>3.0.1</version>
            <executions>
              <execution>
                <id>attach-sources</id>
                <goals>
                  <goal>jar-no-fork</goal>
                </goals>
              </execution>
            </executions>
          </plugin>

          <plugin>
            <groupId>org.apache.maven.plugins</groupId>
            <artifactId>maven-javadoc-plugin</artifactId>
            <version>2.10.4</version>
            <executions>
              <execution>
                <id>attach-javadocs</id>
                <goals>
                  <goal>jar</goal>
                </goals>
              </execution>
            </executions>
            <configuration>
              <!--<failOnError>false</failOnError>-->
              <sourceFileExcludes>
                <exclude>com/drunkendev/menu/MenuItemType.java</exclude>
                <exclude>com/drunkendev/menu/ObjectFactory.java</exclude>
              </sourceFileExcludes>
            </configuration>
          </plugin>

          <plugin>
            <groupId>org.apache.maven.plugins</groupId>
            <artifactId>maven-gpg-plugin</artifactId>
            <version>1.6</version>
            <executions>
              <execution>
                <id>sign-artifacts</id>
                <phase>verify</phase>
                <goals>
                  <goal>sign</goal>
                </goals>
              </execution>
            </executions>
          </plugin>
        </plugins>

      </build>
    </profile>
  </profiles>

  <distributionManagement>
    <snapshotRepository>
      <id>ossrh</id>
      <url>https://oss.sonatype.org/content/repositories/snapshots</url>
    </snapshotRepository>
    <repository>
      <id>ossrh</id>
      <url>https://oss.sonatype.org/service/local/staging/deploy/maven2/</url>
    </repository>
  </distributionManagement>

  <licenses>
    <license>
      <name>Apache License, Version 2.0</name>
      <url>https://www.apache.org/licenses/LICENSE-2.0.txt</url>
      <distribution>repo</distribution>
      <comments>A business-friendly OSS license</comments>
    </license>
  </licenses>

  <developers>
    <developer>
      <name>Brett Ryan</name>
      <email>brett.ryan@gmail.com</email>
      <organization>Drunken Dev.</organization>
      <organizationUrl>http://blog.drunkendev.com</organizationUrl>
    </developer>
  </developers>

  <scm>
    <url>https://github.com/brettryan/spring-app-base</url>
    <connection>scm:git:git://github.com/brettryan/spring-app-base.git</connection>
    <developerConnection>scm:git:git@github.com:brettryan/spring-app-base.git</developerConnection>
  </scm>

</project><|MERGE_RESOLUTION|>--- conflicted
+++ resolved
@@ -8,11 +8,7 @@
 
   <groupId>com.drunkendev</groupId>
   <artifactId>spring-app-base</artifactId>
-<<<<<<< HEAD
-  <version>1.5.0-SNAPSHOT</version>
-=======
-  <version>1.5.0</version>
->>>>>>> 0320d6a8
+  <version>1.6.0-SNAPSHOT</version>
   <packaging>jar</packaging>
 
   <name>Spring App Base</name>
